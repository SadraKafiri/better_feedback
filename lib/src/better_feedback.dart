--- conflicted
+++ resolved
@@ -14,13 +14,8 @@
     required this.child,
     this.theme,
     this.localizationsDelegates,
-<<<<<<< HEAD
+    this.localeOverride,
   }) : super(key: key);
-=======
-    this.localeOverride,
-  })  : assert(child != null),
-        super(key: key);
->>>>>>> 3488080e
 
   /// The application to wrap, typically a [MaterialApp].
   final Widget child;
@@ -39,7 +34,7 @@
   /// Can be used to set the locale.
   /// If it is not set, the platform default locale is used.
   /// If no platform default locale exists, english is used.
-  final Locale localeOverride;
+  final Locale? localeOverride;
 
   /// Call `BetterFeedback.of(context)` to get an instance of
   /// [FeedbackData] on which you can call `.show()` or `.hide()`
