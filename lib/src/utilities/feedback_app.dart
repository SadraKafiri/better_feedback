import 'package:feedback/src/l18n/localization.dart';
import 'package:feedback/src/theme/feedback_theme.dart';
import 'package:feedback/src/utilities/media_query_from_window.dart';
import 'package:flutter/cupertino.dart';
import 'package:flutter/material.dart';
import 'package:flutter/widgets.dart';

class FeedbackApp extends StatelessWidget {
  const FeedbackApp({
    Key? key,
    required this.child,
    this.data,
    this.localizationsDelegates,
    this.localeOverride,
  }) : super(key: key);

  final Widget child;
<<<<<<< HEAD
  final FeedbackThemeData? data;
  final List<LocalizationsDelegate<dynamic>>? localizationsDelegates;
=======
  final FeedbackThemeData data;
  final List<LocalizationsDelegate<dynamic>> localizationsDelegates;
  final Locale localeOverride;
>>>>>>> 3488080e

  @override
  Widget build(BuildContext context) {
    return MediaQueryFromWindow(
      child: FeedbackLocalization(
        delegates: localizationsDelegates,
        localeOverride: localeOverride,
        child: FeedbackTheme(
          data: data ?? FeedbackThemeData(),
          child: child,
        ),
      ),
    );
  }
}<|MERGE_RESOLUTION|>--- conflicted
+++ resolved
@@ -15,14 +15,9 @@
   }) : super(key: key);
 
   final Widget child;
-<<<<<<< HEAD
   final FeedbackThemeData? data;
   final List<LocalizationsDelegate<dynamic>>? localizationsDelegates;
-=======
-  final FeedbackThemeData data;
-  final List<LocalizationsDelegate<dynamic>> localizationsDelegates;
-  final Locale localeOverride;
->>>>>>> 3488080e
+  final Locale? localeOverride;
 
   @override
   Widget build(BuildContext context) {
