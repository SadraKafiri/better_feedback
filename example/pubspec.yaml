name: example
description: A new Flutter project.

publish_to: none

version: 1.0.0+1

environment:
  sdk: '>=2.10.0 <3.0.0'
  flutter: '>=1.22.0 <2.0.0'

dependencies:
  cupertino_icons: ^1.0.1+1
  feedback:
    path: ../../feedback
  flutter:
    sdk: flutter

<<<<<<< HEAD
=======
  # The following adds the Cupertino Icons font to your application.
  # Use with the CupertinoIcons class for iOS style icons.
  cupertino_icons: ^1.0.0
  feedback:
    path: ../../feedback
>>>>>>> f58266af

dev_dependencies:
  flutter_test:
    sdk: flutter

flutter:
  uses-material-design: true<|MERGE_RESOLUTION|>--- conflicted
+++ resolved
@@ -16,15 +16,6 @@
   flutter:
     sdk: flutter
 
-<<<<<<< HEAD
-=======
-  # The following adds the Cupertino Icons font to your application.
-  # Use with the CupertinoIcons class for iOS style icons.
-  cupertino_icons: ^1.0.0
-  feedback:
-    path: ../../feedback
->>>>>>> f58266af
-
 dev_dependencies:
   flutter_test:
     sdk: flutter
